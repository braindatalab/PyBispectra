# .readthedocs.yaml
# Read the Docs configuration file
# See https://docs.readthedocs.io/en/stable/config-file/v2.html for details

# Required
version: 2

# Set the version of Python and other tools you might need
build:
  os: ubuntu-22.04
  tools:
    python: "3.11"

# Build documentation in the docs/ directory with Sphinx
sphinx:
  configuration: docs/source/conf.py
  builder: html
  fail_on_warning: false

# Optionally declare the Python requirements required to build your docs
python:
  install:
    - method: pip
      path: .
      extra_requirements:
<<<<<<< HEAD
        - doc
=======
        - docs
>>>>>>> eded6717
<|MERGE_RESOLUTION|>--- conflicted
+++ resolved
@@ -23,8 +23,4 @@
     - method: pip
       path: .
       extra_requirements:
-<<<<<<< HEAD
-        - doc
-=======
-        - docs
->>>>>>> eded6717
+        - docs