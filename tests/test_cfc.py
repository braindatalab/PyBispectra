"""Tests for CFC tools."""

import numpy as np
import pytest

from pybispectra.cfc import AAC, PAC, PPC
from pybispectra.utils import (
    ResultsCFC,
    compute_fft,
    compute_tfr,
    get_example_data_paths,
)
from pybispectra.utils._utils import _generate_data


@pytest.mark.parametrize("class_type", ["PAC", "PPC", "AAC"])
def test_error_catch(class_type: str) -> None:
    """Check that CFC classes catch errors."""
    n_chans = 3
    n_epochs = 5
    n_times = 100
    sampling_freq = 50
    data = _generate_data((n_epochs, n_chans, n_times))
    indices = ([0, 1, 2], [0, 1, 2])
    freqs = np.arange(5, 20)

<<<<<<< HEAD
    if class_type in ("PAC", "PPC"):
        TestClass = PAC if class_type == "PAC" else PPC
        coeffs, freqs = compute_fft(data, sampling_freq)
    else:
        TestClass = AAC
        coeffs, freqs = compute_tfr(data, sampling_freq, freqs, n_cycles=3)
=======
    if class_type == "PAC":
        coeffs, freqs = compute_fft(data, sampling_freq)
    else:
        output = "power" if class_type == "AAC" else "complex"
        coeffs, freqs = compute_tfr(
            data, sampling_freq, freqs, n_cycles=3, output=output
        )
>>>>>>> 4f0350c2

    # initialisation
    with pytest.raises(TypeError, match="`data` must be a NumPy array."):
        TestClass(coeffs.tolist(), freqs, sampling_freq)
<<<<<<< HEAD
    if class_type in ("PAC", "PPC"):
        with pytest.raises(ValueError, match="`data` must be a 3D or 4D array."):
=======
    if class_type == "PAC":
        with pytest.raises(ValueError, match="`data` must be a 3D array."):
>>>>>>> 4f0350c2
            TestClass(np.random.randn(2, 2), freqs, sampling_freq)
    else:
        with pytest.raises(ValueError, match="`data` must be a 4D array."):
            TestClass(np.random.randn(2, 2), freqs, sampling_freq)

    with pytest.raises(TypeError, match="`freqs` must be a NumPy array."):
        TestClass(coeffs, freqs.tolist(), sampling_freq)
    with pytest.raises(ValueError, match="`freqs` must be a 1D array."):
        TestClass(coeffs, np.random.randn(2, 2), sampling_freq)

    with pytest.raises(
        ValueError,
        match=("`data` and `freqs` must contain the same number of frequencies."),
    ):
        TestClass(coeffs, freqs[:-1], sampling_freq)

    with pytest.raises(ValueError, match="Entries of `freqs` must be >= 0."):
        TestClass(coeffs, freqs * -1, sampling_freq)
    with pytest.raises(
        ValueError,
        match="At least one entry of `freqs` is > the Nyquist frequency.",
    ):
        bad_freqs = np.linspace(0, sampling_freq / 2 + 1, freqs.size)
        TestClass(coeffs, bad_freqs, sampling_freq)
    with pytest.raises(
        ValueError,
        match=("Entries of `freqs` must be in ascending order."),
    ):
        TestClass(coeffs, freqs[::-1], sampling_freq)
    with pytest.raises(ValueError, match="Entries of `freqs` must be evenly spaced."):
        bad_freqs = freqs.copy()
        bad_freqs[1] *= 2
        TestClass(coeffs, bad_freqs, sampling_freq)

    with pytest.raises(TypeError, match="`sampling_freq` must be an int or a float."):
        TestClass(coeffs, freqs, None)

    with pytest.raises(TypeError, match="`verbose` must be a bool."):
        TestClass(coeffs, freqs, sampling_freq, verbose="verbose")

    # compute
    test_class = TestClass(coeffs, freqs, sampling_freq)

    # test that errors for incorrect inputs are caught
    if class_type == "PAC":
        with pytest.raises(
            TypeError,
            match="`antisym` must be a bool or tuple of bools.",
        ):
            test_class.compute(antisym="true")
        with pytest.raises(TypeError, match="Entries of `antisym` must be bools."):
            test_class.compute(antisym=("true",))

        with pytest.raises(TypeError, match="`norm` must be a bool or tuple of bools."):
            test_class.compute(norm="true")
        with pytest.raises(TypeError, match="Entries of `norm` must be bools."):
            test_class.compute(norm=("true",))

    with pytest.raises(TypeError, match="`indices` must be a tuple."):
        test_class.compute(indices=list(indices))
    with pytest.raises(ValueError, match="`indices` must have length of 2."):
        test_class.compute(indices=(0, 1, 2))
    with pytest.raises(TypeError, match="Entries of `indices` must be tuples."):
        test_class.compute(indices=(0, 1))
    with pytest.raises(
        TypeError, match="Entries for seeds and targets in `indices` must be ints."
    ):
        test_class.compute(indices=((0.0,), (1.0,)))
    with pytest.raises(
        ValueError,
        match=("`indices` contains indices for channels not present in the data."),
    ):
        test_class.compute(indices=((0,), (99,)))
    with pytest.raises(
        ValueError, match="Entries of `indices` must have equal length."
    ):
        test_class.compute(indices=((0,), (1, 2)))

    with pytest.raises(TypeError, match="`f1s` and `f2s` must be tuples."):
        test_class.compute(f1s=[freqs[0], freqs[-1]])
    with pytest.raises(TypeError, match="`f1s` and `f2s` must be tuples."):
        test_class.compute(f2s=[freqs[0], freqs[-1]])
    with pytest.raises(ValueError, match="`f1s` and `f2s` must have lengths of 2."):
        test_class.compute(f1s=(freqs[0], freqs[1], freqs[-1]))
    with pytest.raises(ValueError, match="`f1s` and `f2s` must have lengths of 2."):
        test_class.compute(f2s=(freqs[0], freqs[1], freqs[-1]))
    with pytest.raises(ValueError, match="Entries of `f1s` and `f2s` must be >= 0."):
        test_class.compute(f1s=(-1, 10))
    with pytest.raises(ValueError, match="Entries of `f1s` and `f2s` must be >= 0."):
        test_class.compute(f1s=(10, -1))
    with pytest.raises(ValueError, match="Entries of `f1s` and `f2s` must be >= 0."):
        test_class.compute(f2s=(-1, 10))
    with pytest.raises(ValueError, match="Entries of `f1s` and `f2s` must be >= 0."):
        test_class.compute(f2s=(10, -1))
    with pytest.raises(
        ValueError, match="Entries of `f1s` and `f2s` must be <= the Nyquist frequency."
    ):
        test_class.compute(f1s=(5, sampling_freq / 2 + 1))
    with pytest.raises(
        ValueError, match="Entries of `f1s` and `f2s` must be <= the Nyquist frequency."
    ):
        test_class.compute(f1s=(sampling_freq / 2 + 1, 10))
    with pytest.raises(
        ValueError, match="Entries of `f1s` and `f2s` must be <= the Nyquist frequency."
    ):
        test_class.compute(f2s=(5, sampling_freq / 2 + 1))
    with pytest.raises(
        ValueError, match="Entries of `f1s` and `f2s` must be <= the Nyquist frequency."
    ):
        test_class.compute(f2s=(sampling_freq / 2 + 1, 10))
    with pytest.raises(
        ValueError,
        match="No frequencies are present in the data for the range in `f1s`.",
    ):
        test_class.compute(f1s=(10, 5))
    with pytest.raises(
        ValueError,
        match="No frequencies are present in the data for the range in `f1s`.",
    ):
        test_class.compute(f1s=(5.6, 5.7))
    with pytest.raises(
        ValueError,
        match="No frequencies are present in the data for the range in `f2s`.",
    ):
        test_class.compute(f2s=(10, 5))
    with pytest.raises(
        ValueError,
        match="No frequencies are present in the data for the range in `f2s`.",
    ):
        test_class.compute(f2s=(5.6, 5.7))

    with pytest.raises(TypeError, match="`n_jobs` must be an integer."):
        test_class.compute(n_jobs=0.5)
    with pytest.raises(ValueError, match="`n_jobs` must be >= 1 or -1."):
        test_class.compute(n_jobs=0)


@pytest.mark.parametrize("class_type", ["PAC", "PPC", "AAC"])
def test_error_catch_time_resolved(class_type: str) -> None:
    """Check that CFC classes catch errors for time-resolved data."""
    n_chans = 3
    n_epochs = 5
    n_times = 100
    sampling_freq = 50
    data = _generate_data((n_epochs, n_chans, n_times))
    freqs = np.arange(5, 20)
    times = np.arange(n_times) / sampling_freq

    output = "power" if class_type == "AAC" else "complex"
    coeffs, freqs = compute_tfr(data, sampling_freq, freqs, n_cycles=3, output=output)

    if class_type == "PAC":
        TestClass = PAC
    elif class_type == "PPC":
        TestClass = PPC
    else:
        TestClass = AAC

    # initialisation
    if class_type in ("PAC", "PPC"):
        with pytest.raises(ValueError, match="`data` must be a 3D or 4D array."):
            TestClass(np.random.randn(2, 2), freqs, sampling_freq)
    else:
        with pytest.raises(ValueError, match="`data` must be a 4D array."):
            TestClass(np.random.randn(2, 2), freqs, sampling_freq)

    with pytest.raises(TypeError, match="`times` must be a NumPy array."):
        TestClass(coeffs, freqs, sampling_freq, times.tolist())
    with pytest.raises(ValueError, match="`times` must be a 1D array."):
        TestClass(coeffs, freqs, sampling_freq, times[:, np.newaxis])

    with pytest.raises(
        ValueError,
        match=("`data` and `times` must contain the same number of timepoints."),
    ):
        TestClass(coeffs, freqs, sampling_freq, times[:-1])

    # compute
    test_class = TestClass(coeffs, freqs, sampling_freq, times)

    # test that errors for incorrect inputs are caught
    with pytest.raises(TypeError, match="`times` must be a tuple or None."):
        test_class.compute(times=[times[0], times[-1]])
    with pytest.raises(ValueError, match="`times` must have length of 2."):
        test_class.compute(times=(times[0], times[1], times[-1]))
    with pytest.raises(TypeError, match="Entries of `times` must be int or float."):
        test_class.compute(times=("start", "end"))
    with pytest.raises(
        ValueError,
        match="No timepoints are present in the data for the range in `times`.",
    ):
        test_class.compute(times=(-1, -0.1))


def test_pac_runs() -> None:
    """Test that PAC runs correctly."""
    n_chans = 3
    n_times = 100
    sampling_freq = 50
    data = _generate_data((5, n_chans, n_times))
    default_times = np.arange(n_times) / sampling_freq  # matches auto-generated times
    times = default_times + 10  # offset to distinguish from auto-generated ones
    freqs = np.arange(5, 25, 0.5)

    fft, fft_freqs = compute_fft(data=data, sampling_freq=sampling_freq, verbose=False)
    fft = fft[..., np.intersect1d(fft_freqs, freqs, return_indices=True)[1]]
    tfr, _ = compute_tfr(
        data=data,
        sampling_freq=sampling_freq,
        freqs=freqs,
        n_cycles=3,
        output="complex",
    )

    # check data is stored correctly
    pac = PAC(data=fft, freqs=freqs, sampling_freq=sampling_freq)
    assert np.all(pac.data == fft), "FFT data not stored correctly"
    pac_tr = PAC(data=tfr, freqs=freqs, sampling_freq=sampling_freq)
    assert np.all(pac_tr.data == tfr), "TFR data not stored correctly"

    # check times are handled correctly
    pac = PAC(data=fft, freqs=freqs, sampling_freq=sampling_freq, times=times)
    assert pac.times is None, "`times` should be ignored for time-resolved_data"
    pac = PAC(data=tfr, freqs=freqs, sampling_freq=sampling_freq, times=times)
    assert np.all(pac.times == times), "`times` should be stored for time-resolved_data"
    pac = PAC(data=tfr, freqs=freqs, sampling_freq=sampling_freq)
    assert np.all(pac.times == default_times), (
        "Auto-generated `times` are incorrect for time-resolved_data"
    )

    # check it runs with correct inputs
    pac = PAC(data=fft, freqs=freqs, sampling_freq=sampling_freq)
    pac.compute(antisym=(False, True), norm=(False, True))
    pac_tr = PAC(data=tfr, freqs=freqs, sampling_freq=sampling_freq, times=times)
    pac_tr.compute()

    # check the returned results have the correct shape
    assert (
        results.shape == (n_chans**2, len(freqs), len(freqs)) for results in pac.results
    )
    assert pac_tr.results.shape == (n_chans**2, len(freqs), len(freqs), len(times))

    # check the returned results are of the correct type
    result_types = [
        "PAC | Bispectrum",
        "PAC | Bicoherence",
        "PAC (antisymmetrised) | Bispectrum",
        "PAC (antisymmetrised) | Bicoherence",
    ]
    assert (results.name == result_types[i] for i, results in enumerate(pac.results))
    assert (isinstance(results, ResultsCFC) for results in pac.results)

    pac.compute(antisym=False, norm=False)
    assert isinstance(pac.results, ResultsCFC)
    assert pac.results.name == result_types[0]

    pac.compute(antisym=False, norm=True)
    assert isinstance(pac.results, ResultsCFC)
    assert pac.results.name == result_types[1]

    pac.compute(antisym=True, norm=False)
    assert isinstance(pac.results, ResultsCFC)
    assert pac.results.name == result_types[2]

    pac.compute(antisym=True, norm=True)
    assert isinstance(pac.results, ResultsCFC)
    assert pac.results.name == result_types[3]

    pac.compute(antisym=(False, True), norm=False)
    assert len(pac.results) == 2
    assert (
        pac.results[i].name == result_types[type_i] for i, type_i in enumerate((0, 2))
    )

    pac.compute(antisym=False, norm=(False, True))
    assert len(pac.results) == 2
    assert (
        pac.results[i].name == result_types[type_i] for i, type_i in enumerate((0, 3))
    )

    # check it runs with non-exact frequencies
    fmin, fmax = 10.25, 19.75
    freqs_sel = freqs[np.argwhere((freqs >= fmin) & (freqs <= fmax)).squeeze()]
    pac.compute(f1s=(fmin, fmax), f2s=(fmin, fmax))
    assert pac.results.get_results().shape[1:3] == (len(freqs_sel), len(freqs_sel)), (
        "Number of frequencies in results does not match the selection"
    )
    assert (
        pac.results.f1s[0] == freqs_sel[0]
        and pac.results.f1s[-1] == freqs_sel[-1]
        and pac.results.f2s[0] == freqs_sel[0]
        and pac.results.f2s[-1] == freqs_sel[-1]
    ), "`f1s` and `f2s` in results do not match the selection"

    # check it runs with non-exact times
    tmin, tmax = 10.55, 11.55
    times_sel = times[np.argwhere((times >= tmin) & (times <= tmax)).squeeze()]
    pac_tr.compute(times=(tmin, tmax))
    assert pac_tr.results.get_results().shape[3] == len(times_sel), (
        "Number of timepoints in results does not match the selection"
    )
    assert (
        pac_tr.results.times[0] == times_sel[0]
        and pac_tr.results.times[-1] == times_sel[-1]
    ), "`times` in results do not match the selection"

    # test it runs with parallelisation
    pac.compute(n_jobs=2)
    pac.compute(n_jobs=-1)

    # test copying works
    pac_copy = pac.copy()
    attrs = pac.__dict__.keys()
    for attr in attrs:
        if not attr.startswith("_"):
            assert np.all(getattr(pac, attr) == getattr(pac_copy, attr))
    assert pac is not pac_copy


def test_pac_results():
    """Test that PAC returns the correct results.

    Simulated data with 10-60 Hz PAC is used. Bivariate PAC involves genuine PAC between
    channels. Univariate PAC contains genuine PAC only within each channel, however this
    will also appear between channels unless antisymmetrisation is used.
    """
    # identify interacting and non-interacting frequencies (10-60 Hz PAC)
    interacting_f1s = np.arange(9, 12)
    interacting_f2s = np.arange(59, 62)
    noninteracting_f1s = np.arange(5, 16)
    noninteracting_f2s = np.arange(55, 66)
    noninteracting_f1s = noninteracting_f1s[
        np.invert(np.isin(noninteracting_f1s, interacting_f1s))
    ]
    noninteracting_f2s = noninteracting_f2s[
        np.invert(np.isin(noninteracting_f2s, interacting_f2s))
    ]

    # test that genuine PAC is detected
    # load simulated data with bivariate PAC interactions
    data = np.load(get_example_data_paths("sim_data_pac_bivariate"))
    sampling_freq = 200  # sampling frequency in Hz

    # compute FFT
    fft_coeffs, freqs = compute_fft(
        data=data, sampling_freq=sampling_freq, n_points=sampling_freq
    )

    # compute PAC
    pac = PAC(data=fft_coeffs, freqs=freqs, sampling_freq=sampling_freq)
    pac.compute(indices=((0,), (1,)), antisym=False, norm=False)
    results = pac.results.get_results()

    # check that 10-60 Hz PAC is detected
    assert (
        results[0][np.ix_(interacting_f1s, interacting_f2s)].mean()
        > results[0][np.ix_(noninteracting_f1s, noninteracting_f2s)].mean()
    )

    # Test that spurious PAC is corrected with antisymmetrisation
    # load simulated data with univariate PAC interactions
    data = np.load(get_example_data_paths("sim_data_pac_univariate"))
    sampling_freq = 200  # sampling frequency in Hz

    # compute FFT
    fft_coeffs, freqs = compute_fft(
        data=data,
        sampling_freq=sampling_freq,
        n_points=sampling_freq,
    )

    # compute PAC
    pac = PAC(data=fft_coeffs, freqs=freqs, sampling_freq=sampling_freq)
    pac.compute(indices=((0, 1, 0), (0, 1, 1)), antisym=False, norm=False)
    results = pac.results.get_results()

    # check that 10-60 Hz PAC is detected within each channel
    assert (
        results[0][np.ix_(interacting_f1s, interacting_f2s)].mean()
        > results[0][np.ix_(noninteracting_f1s, noninteracting_f2s)].mean()
    )  # seed = 0; target = 0
    assert (
        results[1][np.ix_(interacting_f1s, interacting_f2s)].mean()
        > results[1][np.ix_(noninteracting_f1s, noninteracting_f2s)].mean()
    )  # seed = 1; target = 1

    # check that spurious 10-60 Hz PAC is detected between the channels
    assert (
        results[2][np.ix_(interacting_f1s, interacting_f2s)].mean()
        > results[2][np.ix_(noninteracting_f1s, noninteracting_f2s)].mean()
    )  # seed = 0; target = 1

    # check that spurious PAC across channels is removed with antisym.
    pac.compute(indices=((0,), (1,)), antisym=True, norm=False)
    results = pac.results.get_results()
    assert np.isclose(
        results[0][np.ix_(interacting_f1s, interacting_f2s)].mean(),
        results[0][np.ix_(noninteracting_f1s, noninteracting_f2s)].mean(),
        atol=1e-4,
    )


def test_ppc_runs() -> None:
    """Test that PPC runs correctly."""
    n_chans = 3
    n_times = 100
    sampling_freq = 50
<<<<<<< HEAD
    data = _generate_data((5, n_chans, n_times))
    default_times = np.arange(n_times) / sampling_freq  # matches auto-generated times
    times = default_times + 10  # offset to distinguish from auto-generated ones
    freqs = np.arange(5, 25, 0.5)

    fft, fft_freqs = compute_fft(data=data, sampling_freq=sampling_freq, verbose=False)
    fft = fft[..., np.intersect1d(fft_freqs, freqs, return_indices=True)[1]]
    tfr, _ = compute_tfr(
        data=data,
        sampling_freq=sampling_freq,
        freqs=freqs,
        n_cycles=3,
        output="complex",
    )

    # check data is stored correctly
    ppc = PPC(data=fft, freqs=freqs, sampling_freq=sampling_freq)
    assert np.all(ppc.data == fft), "FFT data not stored correctly"
    ppc_tr = PPC(data=tfr, freqs=freqs, sampling_freq=sampling_freq)
    assert np.all(ppc_tr.data == tfr), "TFR data not stored correctly"

    # check times are handled correctly
    ppc = PPC(data=fft, freqs=freqs, sampling_freq=sampling_freq, times=times)
    assert ppc.times is None, "`times` should be ignored for non-time-resolved_data"
    ppc = PPC(data=tfr, freqs=freqs, sampling_freq=sampling_freq, times=times)
    assert np.all(ppc.times == times), "`times` should be stored for time-resolved_data"
    ppc = PPC(data=tfr, freqs=freqs, sampling_freq=sampling_freq)
    assert np.all(ppc.times == default_times), (
        "Auto-generated `times` are incorrect for time-resolved_data"
=======
    data = _generate_data(5, n_chans, 100)
    freqs = np.arange(5, 20)

    tfr, freqs = compute_tfr(
        data=data,
        sampling_freq=sampling_freq,
        freqs=freqs,
        n_cycles=3,
        output="complex",
        verbose=False,
>>>>>>> 4f0350c2
    )

    # check it runs with correct inputs
    ppc = PPC(data=tfr, freqs=freqs, sampling_freq=sampling_freq)
    ppc.compute()
    ppc_tr = PPC(data=tfr, freqs=freqs, sampling_freq=sampling_freq, times=times)
    ppc_tr.compute()

    # check the returned results have the correct shape
    assert ppc.results.shape == (n_chans**2, len(freqs), len(freqs))
    assert ppc_tr.results.shape == (n_chans**2, len(freqs), len(freqs), len(times))

    # check the returned results are of the correct type
    assert ppc.results.name == "PPC"
    assert isinstance(ppc.results, ResultsCFC)

    # check it runs with non-exact frequencies
    fmin, fmax = 10.25, 19.75
    freqs_sel = freqs[np.argwhere((freqs >= fmin) & (freqs <= fmax)).squeeze()]
    ppc.compute(f1s=(fmin, fmax), f2s=(fmin, fmax))
    assert ppc.results.get_results().shape[1:3] == (len(freqs_sel), len(freqs_sel)), (
        "Number of frequencies in results does not match the selection"
    )
    assert (
        ppc.results.f1s[0] == freqs_sel[0]
        and ppc.results.f1s[-1] == freqs_sel[-1]
        and ppc.results.f2s[0] == freqs_sel[0]
        and ppc.results.f2s[-1] == freqs_sel[-1]
    ), "`f1s` and `f2s` in results do not match the selection"

    # check it runs with non-exact times
    tmin, tmax = 10.55, 11.55
    times_sel = times[np.argwhere((times >= tmin) & (times <= tmax)).squeeze()]
    ppc_tr.compute(times=(tmin, tmax))
    assert ppc_tr.results.get_results().shape[3] == len(times_sel), (
        "Number of timepoints in results does not match the selection"
    )
    assert (
        ppc_tr.results.times[0] == times_sel[0]
        and ppc_tr.results.times[-1] == times_sel[-1]
    ), "`times` in results do not match the selection"

    # test it runs with parallelisation
    ppc.compute(n_jobs=2)
    ppc.compute(n_jobs=-1)

    # test copying works
    ppc_copy = ppc.copy()
    attrs = ppc.__dict__.keys()
    for attr in attrs:
        if not attr.startswith("_"):
            assert np.all(getattr(ppc, attr) == getattr(ppc_copy, attr))
    assert ppc is not ppc_copy


def test_aac_runs() -> None:
    """Test that AAC runs correctly."""
    n_chans = 3
    n_times = 100
    sampling_freq = 50
    data = _generate_data((5, n_chans, n_times))
    default_times = np.arange(n_times) / sampling_freq  # matches auto-generated times
    times = default_times + 10  # offset to distinguish from auto-generated ones
    freqs = np.arange(5, 25, 0.5)

    tfr, freqs = compute_tfr(data, sampling_freq, freqs, n_cycles=3)

    # check data is stored correctly
    aac = AAC(data=tfr, freqs=freqs, sampling_freq=sampling_freq)
    assert np.all(aac.data == tfr), "TFR data not stored correctly"

    # check times are handled correctly
    aac = AAC(data=tfr, freqs=freqs, sampling_freq=sampling_freq, times=times)
    assert np.all(aac.times == times), "`times` should be stored for time-resolved_data"
    aac = AAC(data=tfr, freqs=freqs, sampling_freq=sampling_freq)
    assert np.all(aac.times == default_times), (
        "Auto-generated `times` are incorrect for time-resolved_data"
    )

    # check it runs with correct inputs
    aac = AAC(data=tfr, freqs=freqs, sampling_freq=sampling_freq, times=times)
    aac.compute()

    # check the returned results have the correct shape
    assert aac.results.shape == (n_chans**2, len(freqs), len(freqs))

    # check the returned results are of the correct type
    assert aac.results.name == "AAC"
    assert isinstance(aac.results, ResultsCFC)

    # check it runs with non-exact frequencies
    fmin, fmax = 10.25, 19.75
    freqs_sel = freqs[np.argwhere((freqs >= fmin) & (freqs <= fmax)).squeeze()]
    aac.compute(f1s=(fmin, fmax), f2s=(fmin, fmax))
    assert aac.results.get_results().shape[1:3] == (len(freqs_sel), len(freqs_sel)), (
        "Number of frequencies in results does not match the selection"
    )
    assert (
        aac.results.f1s[0] == freqs_sel[0]
        and aac.results.f1s[-1] == freqs_sel[-1]
        and aac.results.f2s[0] == freqs_sel[0]
        and aac.results.f2s[-1] == freqs_sel[-1]
    ), "`f1s` and `f2s` in results do not match the selection"

    # check it runs with non-exact times
    aac.compute(times=(10.55, 11.55))

    # test it runs with parallelisation
    aac.compute(n_jobs=2)
    aac.compute(n_jobs=-1)

    # test copying works
    aac_copy = aac.copy()
    attrs = aac.__dict__.keys()
    for attr in attrs:
        if not attr.startswith("_"):
            assert np.all(getattr(aac, attr) == getattr(aac_copy, attr))
    assert aac is not aac_copy<|MERGE_RESOLUTION|>--- conflicted
+++ resolved
@@ -24,33 +24,25 @@
     indices = ([0, 1, 2], [0, 1, 2])
     freqs = np.arange(5, 20)
 
-<<<<<<< HEAD
-    if class_type in ("PAC", "PPC"):
-        TestClass = PAC if class_type == "PAC" else PPC
+    if class_type == "PAC":
+        TestClass = PAC
         coeffs, freqs = compute_fft(data, sampling_freq)
+    elif class_type == "PPC":
+        TestClass = PPC
+        coeffs, freqs = compute_tfr(
+            data, sampling_freq, freqs, n_cycles=3, output="complex"
+        )
     else:
         TestClass = AAC
-        coeffs, freqs = compute_tfr(data, sampling_freq, freqs, n_cycles=3)
-=======
-    if class_type == "PAC":
-        coeffs, freqs = compute_fft(data, sampling_freq)
-    else:
-        output = "power" if class_type == "AAC" else "complex"
         coeffs, freqs = compute_tfr(
-            data, sampling_freq, freqs, n_cycles=3, output=output
+            data, sampling_freq, freqs, n_cycles=3, output="power"
         )
->>>>>>> 4f0350c2
 
     # initialisation
     with pytest.raises(TypeError, match="`data` must be a NumPy array."):
         TestClass(coeffs.tolist(), freqs, sampling_freq)
-<<<<<<< HEAD
-    if class_type in ("PAC", "PPC"):
-        with pytest.raises(ValueError, match="`data` must be a 3D or 4D array."):
-=======
     if class_type == "PAC":
         with pytest.raises(ValueError, match="`data` must be a 3D array."):
->>>>>>> 4f0350c2
             TestClass(np.random.randn(2, 2), freqs, sampling_freq)
     else:
         with pytest.raises(ValueError, match="`data` must be a 4D array."):
@@ -458,38 +450,9 @@
     n_chans = 3
     n_times = 100
     sampling_freq = 50
-<<<<<<< HEAD
     data = _generate_data((5, n_chans, n_times))
     default_times = np.arange(n_times) / sampling_freq  # matches auto-generated times
     times = default_times + 10  # offset to distinguish from auto-generated ones
-    freqs = np.arange(5, 25, 0.5)
-
-    fft, fft_freqs = compute_fft(data=data, sampling_freq=sampling_freq, verbose=False)
-    fft = fft[..., np.intersect1d(fft_freqs, freqs, return_indices=True)[1]]
-    tfr, _ = compute_tfr(
-        data=data,
-        sampling_freq=sampling_freq,
-        freqs=freqs,
-        n_cycles=3,
-        output="complex",
-    )
-
-    # check data is stored correctly
-    ppc = PPC(data=fft, freqs=freqs, sampling_freq=sampling_freq)
-    assert np.all(ppc.data == fft), "FFT data not stored correctly"
-    ppc_tr = PPC(data=tfr, freqs=freqs, sampling_freq=sampling_freq)
-    assert np.all(ppc_tr.data == tfr), "TFR data not stored correctly"
-
-    # check times are handled correctly
-    ppc = PPC(data=fft, freqs=freqs, sampling_freq=sampling_freq, times=times)
-    assert ppc.times is None, "`times` should be ignored for non-time-resolved_data"
-    ppc = PPC(data=tfr, freqs=freqs, sampling_freq=sampling_freq, times=times)
-    assert np.all(ppc.times == times), "`times` should be stored for time-resolved_data"
-    ppc = PPC(data=tfr, freqs=freqs, sampling_freq=sampling_freq)
-    assert np.all(ppc.times == default_times), (
-        "Auto-generated `times` are incorrect for time-resolved_data"
-=======
-    data = _generate_data(5, n_chans, 100)
     freqs = np.arange(5, 20)
 
     tfr, freqs = compute_tfr(
@@ -499,7 +462,6 @@
         n_cycles=3,
         output="complex",
         verbose=False,
->>>>>>> 4f0350c2
     )
 
     # check it runs with correct inputs
