"""Tools for handling TDE analysis."""

from copy import deepcopy
from typing import Callable

import numpy as np
from pqdm.processes import pqdm
from numba import njit
from scipy.linalg import hankel

from pybispectra.utils import ResultsTDE
from pybispectra.utils._defaults import _precision
from pybispectra.utils._process import _ProcessBispectrum


class TDE(_ProcessBispectrum):
    """Class for computing time delay estimation (TDE) using the bispectrum.

    Parameters
    ----------
    data : ~numpy.ndarray, shape of [epochs, channels, frequencies]
        Fourier coefficients. Must contain a coefficient for the zero
        frequency. Coefficients should be computed with the number of points
        equal to twice the number of timepoints in each epoch of the original
        data plus one (i.e. ``n_points=2 * n_times + 1`` in
        :func:`pybispectra.utils.compute_fft`).

    freqs : ~numpy.ndarray, shape of [frequencies]
        Frequencies (in Hz) in :attr:`data`.

    sampling_freq : int | float
        Sampling frequency (in Hz) of the data from which :attr:`data` was
        derived.

    verbose : bool (default True)
        Whether or not to report the progress of the processing.

    Methods
    -------
    compute :
        Compute TDE, averaged over epochs.

    copy :
        Return a copy of the object.

    Attributes
    ----------
    results : tuple of ~pybispectra.utils.ResultsTDE
        TDE results for each of the computed metrics.

    data : ~numpy.ndarray, shape of [epochs, channels, frequencies]
        Fourier coefficients, with negative frequencies appended.

    freqs : ~numpy.ndarray, shape of [frequencies]
        Frequencies (in Hz) in :attr:`data`, with negative frequencies
        appended.

    sampling_freq : int | float
        Sampling frequency (in Hz) of the data from which :attr:`data` was
        derived.

    verbose : bool
        Whether or not to report the progress of the processing.

    Notes
    -----
    TDE with the bispectrum requires the Fourier coefficients of the negative
    frequencies of the original signals, however since these are expected to be
    real-valued, they can be inferred from the positive frequencies.
    Accordingly, only the coefficients corresponding to the zero and positive
    frequencies should be passed to :attr:`data`.

    It is recommended to compute the Fourier coefficients with ``n_points=2 *
    n_times + 1``. Using a smaller number of points than this will reduce the
    time range in which a delay estimate can be generated below that of the
    length of the epochs. Furthermore, a larger number of points than this will
    only artificially increase the time range in which a delay estimate can be
    generated beyond the length of the epochs.
    """

    _data: np.ndarray = None

    _freq_mask: np.ndarray = None
    _freq_band: tuple[float] = None

    _times: np.ndarray = None

    _return_nosym: bool = False
    _return_antisym: bool = False
    _return_method_i: bool = False
    _return_method_ii: bool = False
    _return_method_iii: bool = False
    _return_method_iv: bool = False

    _bispectra: np.ndarray = None

    _tde_i_nosym: np.ndarray = None
    _tde_i_antisym: np.ndarray = None
    _tde_ii_nosym: np.ndarray = None
    _tde_ii_antisym: np.ndarray = None
    _tde_iii_nosym: np.ndarray = None
    _tde_iii_antisym: np.ndarray = None
    _tde_iv_nosym: np.ndarray = None
    _tde_iv_antisym: np.ndarray = None

    _kmn: dict = {
        "xxx": (0, 0, 0),
        "yyy": (1, 1, 1),
        "xyx": (0, 1, 0),
        "xxy": (0, 0, 1),
        "yxx": (1, 0, 0),
    }
    _xyz: dict = None

    def __init__(
        self,
        data: np.ndarray,
        freqs: np.ndarray,
        sampling_freq: int | float,
        verbose: bool = True,
    ) -> None:  # noqa: D107
        super().__init__(data, freqs, sampling_freq, verbose)
        self._sort_fft_coeffs()

    def _sort_fft_coeffs(self) -> None:
        """Check the freqs. are appropriate and add the negative freqs."""
        if self.freqs[0] != 0.0:
            raise ValueError("The first entry of `freqs` must be 0.")

        self.data = np.concatenate(
            (self.data, np.conjugate(self.data[..., 1:][..., ::-1])), axis=2
        )
        self.freqs = np.concatenate(
            (self.freqs, -self.freqs[1:][::-1]), axis=0
        )

        self._n_unique_freqs = np.unique(np.abs(self.freqs)).shape[0]

    def compute(
        self,
        indices: tuple[tuple[int]] | None = None,
        freq_band: tuple[float] | None = None,
        antisym: bool | tuple[bool] = False,
        method: int | tuple[int] = 1,
        n_jobs: int = 1,
    ) -> None:
        r"""Compute TDE, averaged over epochs.

        Parameters
        ----------
        indices : tuple of tuple of int, length of 2 | None (default None)
            Indices of the seed and target channels, respectively, to compute
            TDE between. If :obj:`None`, coupling between all channels is
            computed.

        freq_band : tuple of float, length of 2 | None (default None)
            Low and high frequencies (in Hz) to compute time delays for.

        antisym : bool | tuple of bool (default False)
            Whether to antisymmetrise the PAC results. If a tuple of bool, both
            forms of PAC are computed in turn.

        method : int | tuple of int (default ``1``)
            The method to use to compute TDE :footcite:`Nikias1988`. Can
            include ``[1, 2, 3, 4]``.

        n_jobs : int (default ``1``)
            The number of jobs to run in parallel. If ``-1``, all available
            CPUs are used.

        Notes
        -----
        TDE can be computed from the bispectrum, :math:`\textbf{B}`, of signals
        :math:`\textbf{x}` and :math:`\textbf{y}` of the seeds and targets,
        respectively, which has the general form

        :math:`\textbf{B}_{kmn}(f_1,f_2)=<\textbf{k}(f_1)\textbf{m}(f_2)
        \textbf{n}^*(f_2+f_1)>` ,

        where :math:`kmn` is a combination of signals with Fourier coefficients
        :math:`\textbf{k}`, :math:`\textbf{m}`, and :math:`\textbf{n}`,
        respectively; :math:`f_1` and :math:`f_2` correspond to a lower and
        higher frequency, respectively; and :math:`<>` represents the average
        value over epochs. When computing TDE, information from
        :math:`\textbf{n}` is taken not only from the positive frequencies, but
        also the negative frequencies.

        Four methods exist for computing TDE based on the bispectrum
        :footcite:`Nikias1988`. The fundamental equation is as follows

        :math:`\textrm{TDE}_{xy}(\tau)=\int_{-\pi}^{+\pi}\int_{-\pi}^{+\pi}
        \textbf{I}(\textbf{x}_{f_1},\textbf{y}_{f_2})e^{-if_1\tau}df_1df_2` ,

        where :math:`\textbf{I}` varies depending on the method; and
        :math:`\tau` is a given time delay. Phase information of the signals is
        extracted from the bispectrum in two variants used by the different
        methods:

        :math:`\boldsymbol{\phi}(\textbf{x}_{f_1},\textbf{y}_{f_2})=
        \boldsymbol{\varphi}_{\textbf{B}_{xyx}} (f_1,f_2)-\boldsymbol{
        \varphi}_{\textbf{B}_{xxx}}(f_1,f_2)` ;

        :math:`\boldsymbol{\phi}'(\textbf{x}_{f_1},\textbf{y}_{f_2})=
        \boldsymbol{\varphi}_{\textbf{B}_{xyx}}(f_1,f_2)-\frac{1}{2}(
        \boldsymbol{\varphi}_{\textbf{B}_{xxx}}(f_1,f_2) + \boldsymbol{
        \varphi}_{\textbf{B}_{yyy}}(f_1,f_2))` .

        **Method I**:
        :math:`\textbf{I}(\textbf{x}_{f_1},\textbf{y}_{f_2})=e^{i\boldsymbol{
        \phi}(\textbf{x}_{f_1},\textbf{y}_{f_2})}`

        **Method II**:
        :math:`\textbf{I}(\textbf{x}_{f_1},\textbf{y}_{f_2})=e^{i\boldsymbol{
        \phi}'(\textbf{x}_{f_1},\textbf{y}_{f_2})}`

        **Method III**:
        :math:`\textbf{I}(\textbf{x}_{f_1},\textbf{y}_{f_2})=\Large \frac{
        \textbf{B}_{xyx}(f_1,f_2)}{\textbf{B}_{xxx}(f_1,f_2)}`

        **Method IV**:
        :math:`\textbf{I}(\textbf{x}_{f_1},\textbf{y}_{f_2})=\Large \frac{
        |\textbf{B}_{xyx}(f_1,f_2)|e^{i\boldsymbol{\phi}'(\textbf{x}_{f_1},
        \textbf{y}_{f_2})}}{\sqrt{|\textbf{B}_{xxx}(f_1,f_2)||\textbf{B}_{yyy}
        (f_1,f_2)|}}`

        where :math:`\boldsymbol{\varphi}_{\textbf{B}}` is the phase of the
        bispectrum. All four methods aim to capture the phase difference
        between :math:`\textbf{x}` and :math:`\textbf{y}`. Method I involves
        the extraction of phase spectrum periodicity and monotony, with method
        III involving an additional amplitude weighting from the bispectrum of
        :math:`\textbf{x}`. Method II instead relies on a combination of phase
        spectra of the different frequency components, with method IV
        containing an additional amplitude weighting from the bispectrum of
        :math:`\textbf{x}` and :math:`\textbf{y}`. No single method is superior
        to another.

        Antisymmetrisation of the bispectrum is implemented as the replacement
        of :math:`\textbf{B}_{xyx}` with :math:`(\textbf{B}_{xxy} -
        \textbf{B}_{yxx})` in the above equations :footcite:`JurharInPrep`.

        If the seed and target for a given connection is the same channel, an
        error is raised.

        References
        ----------
        .. footbibliography::
        """
        self._reset_attrs()

        self._sort_freq_band(freq_band)
        self._sort_metrics(antisym, method)
        self._sort_indices(indices)
        self._sort_parallelisation(n_jobs)

        if self.verbose:
            print("Computing TDE...\n")

        self._compute_bispectra()
        self._compute_tde()
        self._store_results()

        if self.verbose:
            print("    ... TDE computation finished\n")

    def _reset_attrs(self) -> None:
        """Reset attrs. of the object to prevent interference."""
        super()._reset_attrs()

        self._freq_mask = None
        self._freq_band = None

        self._return_nosym = False
        self._return_antisym = False
        self._return_method_i = False
        self._return_method_ii = False
        self._return_method_iii = False
        self._return_method_iv = False

        self._bispectra = None

        self._tde_i_nosym = None
        self._tde_i_antisym = None
        self._tde_ii_nosym = None
        self._tde_ii_antisym = None
        self._tde_iii_nosym = None
        self._tde_iii_antisym = None
        self._tde_iv_nosym = None
        self._tde_iv_antisym = None

        self._xyz = None

    def _sort_freq_band(self, freq_band: tuple[float] | None) -> None:
        """Sort inputs for the frequency bounds."""
        if freq_band is None:
            self._freq_mask = np.ones((self._n_unique_freqs,), dtype=np.int32)
        else:
            if not isinstance(freq_band, tuple):
                raise TypeError("`freq_band` must be a tuple.")
            if len(freq_band) != 2:
                raise ValueError("`freq_band` must have length of 2.")
            if any(freq < 0.0 for freq in freq_band):
                raise ValueError("Entries of `freq_band` must be >= 0.")
            if any(freq > self.sampling_freq / 2 for freq in freq_band):
                raise ValueError(
                    "At least one entry of `freq_band` is > the Nyquist "
                    "frequency."
                )
            freq_mask = np.zeros((self._n_unique_freqs,), dtype=np.int32)
            freq_mask[
                np.nonzero(
                    (self.freqs >= freq_band[0]) & (self.freqs <= freq_band[1])
                )
            ] = 1
            if np.all(freq_mask == 0):
                raise ValueError(
                    "No frequencies are present in the data for the range in "
                    "`freq_band`."
                )

            self._freq_mask = freq_mask

        self._freq_band = (
            self.freqs[np.nonzero(self._freq_mask)][0],
            self.freqs[np.nonzero(self._freq_mask)][-1],
        )

    def _sort_metrics(
        self, antisym: bool | tuple[bool], method: int | tuple[int]
    ) -> None:
        """Sort inputs for the form of results being requested."""
        if not isinstance(antisym, (bool, tuple)):
            raise TypeError("`antisym` must be a bool or tuple of bools.")
        if not isinstance(method, (int, tuple)):
            raise TypeError("`method` must be an int or tuple of ints.")

        if isinstance(antisym, bool):
            antisym = (antisym,)
        if isinstance(method, int):
            method = (method,)

        if any(not isinstance(entry, bool) for entry in antisym):
            raise TypeError("Entries of `antisym` must be bools.")
        supported_meth = [1, 2, 3, 4]
        if any(entry not in supported_meth for entry in method):
            raise ValueError("The value of `method` is not recognised.")

        if False in antisym:
            self._return_nosym = True
        if True in antisym:
            self._return_antisym = True

        if 1 in method:
            self._return_method_i = True
        if 2 in method:
            self._return_method_ii = True
        if 3 in method:
            self._return_method_iii = True
        if 4 in method:
            self._return_method_iv = True

    def _sort_indices(self, indices: tuple[tuple[int]] | None) -> None:
        """Sort seed-target indices inputs."""
        indices = deepcopy(indices)
        if indices is None:
            indices = tuple(
                map(
                    tuple,
                    np.array(np.triu_indices(self._n_chans, 1)).tolist(),
                )
            )
        if not isinstance(indices, tuple):
            raise TypeError("`indices` must be a tuple.")
        if len(indices) != 2:
            raise ValueError("`indices` must have length of 2.")
        self._indices = deepcopy(indices)

        seeds = indices[0]
        targets = indices[1]
        for group_idcs in (seeds, targets):
            if not isinstance(group_idcs, tuple):
                raise TypeError("Entries of `indices` must be tuples.")
            if any(not isinstance(idx, int) for idx in group_idcs):
                raise TypeError(
                    "Entries for seeds and targets in `indices` must be ints."
                )
            if any(idx < 0 or idx >= self._n_chans for idx in group_idcs):
                raise ValueError(
                    "`indices` contains indices for channels not present in "
                    "the data."
                )
        if len(seeds) != len(targets):
            raise ValueError("Entries of `indices` must have equal length.")
        if any(seed == target for seed, target in zip(indices[0], indices[1])):
            raise ValueError(
                "Seeds and targets in `indices` must not be the same channel "
                "for any connection."
            )
        self._seeds = seeds
        self._targets = targets

        self._n_cons = len(seeds)

    def _compute_bispectra(self) -> None:
        """Compute bispectra between f1s and f2s of seeds and targets."""
        if self.verbose:
            print("    Computing bispectrum...")

        self._xyz = deepcopy(self._kmn)
        if not self._return_method_ii and not self._return_method_iv:
            del self._xyz["yyy"]
        if not self._return_nosym:
            del self._xyz["xyx"]
        if not self._return_antisym:
            del self._xyz["xxy"]
            del self._xyz["yxx"]

        hankel_freq_mask = hankel(
            np.arange(self._n_unique_freqs),
            np.arange(self._n_unique_freqs - 1, 2 * self._n_unique_freqs - 1),
        )
        args = [
            {
                "data": self.data[:, (seed, target)],
                "hankel_freq_mask": hankel_freq_mask,
                "kmn": tuple(self._xyz.values()),
                "precision": _precision.complex,
            }
            for seed, target in zip(self._seeds, self._targets)
        ]

        # have to average complex values outside of Numba-compiled function
        self._bispectra = (
            np.array(
                pqdm(
                    args,
                    _compute_bispectrum_tde,
                    self._n_jobs,
                    argument_type="kwargs",
                    desc="Processing connections...",
                    disable=not self.verbose,
                ),
                dtype=_precision.complex,
            )
            .mean(axis=2)
            .transpose(1, 0, 2, 3)
        )

        if self.verbose:
            print("        ... Bispectrum computation finished\n")

    def _compute_tde(self) -> None:
        """Compute TDE results from bispectra."""
        if self.verbose:
            print("    Computing TDE...")

        if self._return_nosym:
            self._compute_tde_nosym()

        if self._return_antisym:
            self._compute_tde_antisym()

        self._compute_times()

        if self.verbose:
            print("        ... TDE computation finished\n")

    def _compute_tde_nosym(self) -> None:
        """Compute unsymmetrised TDE."""
        B_xxx = self._bispectra[list(self._xyz.keys()).index("xxx")]

        if self._return_method_ii or self._return_method_iv:
            B_yyy = self._bispectra[list(self._xyz.keys()).index("yyy")]

        B_xyx = self._bispectra[list(self._xyz.keys()).index("xyx")]

        if self._return_method_i:
            self._tde_i_nosym = self._compute_tde_form_parallel(
                _compute_tde_i, {"B_xyx": B_xyx, "B_xxx": B_xxx}
            )
        if self._return_method_ii:
            self._tde_ii_nosym = self._compute_tde_form_parallel(
                _compute_tde_ii,
                {"B_xyx": B_xyx, "B_xxx": B_xxx, "B_yyy": B_yyy},
            )
        if self._return_method_iii:
            self._tde_iii_nosym = self._compute_tde_form_parallel(
                _compute_tde_iii, {"B_xyx": B_xyx, "B_xxx": B_xxx}
            )
        if self._return_method_iv:
            self._tde_iv_nosym = self._compute_tde_form_parallel(
                _compute_tde_iv,
                {"B_xyx": B_xyx, "B_xxx": B_xxx, "B_yyy": B_yyy},
            )

    def _compute_tde_antisym(self) -> None:
        """Compute antisymmetrised TDE."""
        B_xxx = self._bispectra[list(self._xyz.keys()).index("xxx")]

        if self._return_method_ii or self._return_method_iv:
            B_yyy = self._bispectra[list(self._xyz.keys()).index("yyy")]

        B_xyx = (
            self._bispectra[list(self._xyz.keys()).index("xxy")]
            - self._bispectra[list(self._xyz.keys()).index("yxx")]
        )

        if self._return_method_i:
            self._tde_i_antisym = self._compute_tde_form_parallel(
                _compute_tde_i, {"B_xyx": B_xyx, "B_xxx": B_xxx}
            )
        if self._return_method_ii:
            self._tde_ii_antisym = self._compute_tde_form_parallel(
                _compute_tde_ii,
                {"B_xyx": B_xyx, "B_xxx": B_xxx, "B_yyy": B_yyy},
            )
        if self._return_method_iii:
            self._tde_iii_antisym = self._compute_tde_form_parallel(
                _compute_tde_iii, {"B_xyx": B_xyx, "B_xxx": B_xxx}
            )
        if self._return_method_iv:
            self._tde_iv_antisym = self._compute_tde_form_parallel(
                _compute_tde_iv,
                {"B_xyx": B_xyx, "B_xxx": B_xxx, "B_yyy": B_yyy},
            )

    def _compute_tde_form_parallel(
        self, func: Callable, kwargs: dict
    ) -> np.ndarray:
        """Compute TDE in parallel across connections for a single form.

        Parameters
        ----------
        func : Callable
            TDE computation function to parallelise.

        kwargs : dict
            Arguments to pass to ``func``.

        Returns
        -------
        tde : numpy.ndarray of float, shape of [connections, times]
            Time delay estimates.
        """
        assert isinstance(kwargs, dict), (
            "PyBispectra Internal Error: `kwargs` passed to `pqdm` must be a "
            "dict. Please contact the PyBispectra developers."
        )

        con_kwargs = []
        for con_i in range(self._n_cons):
            con_kwargs.append(
                {key: value[con_i] for key, value in kwargs.items()}
            )
            con_kwargs[con_i]["freq_mask"] = self._freq_mask

        return np.array(
            pqdm(
                con_kwargs,
                func,
                self._n_jobs,
                argument_type="kwargs",
                desc="Processing connections...",
                disable=not self.verbose,
            ),
            dtype=_precision.real,
        )

    def _compute_times(self) -> None:
        """Compute timepoints (in ms) in the results."""
<<<<<<< HEAD
        epoch_dur = 0.5 * ((self.freqs.shape[0] - 1) / self.sampling_freq)
        self._times = (
            np.linspace(-epoch_dur, epoch_dur, self._n_freqs, dtype=np.float32)
            * 1000
        )  # use float32 to minimise rounding errors
=======
        epoch_dur = (self._n_unique_freqs - 1) / self.sampling_freq
        self._times = (
            np.linspace(
                -epoch_dur,
                epoch_dur,
                2 * self._n_unique_freqs - 1,
                dtype=np.float32,
            )
            * 1000
        ).astype(dtype=_precision.real)
>>>>>>> 54a192a8

    def _store_results(self) -> None:
        """Store computed results in objects."""
        results = []

        if self._tde_i_nosym is not None:
            results.append(
                ResultsTDE(
                    self._tde_i_nosym,
                    self._indices,
                    self._times,
                    self._freq_band,
                    "TDE | Method I",
                )
            )
        if self._tde_ii_nosym is not None:
            results.append(
                ResultsTDE(
                    self._tde_ii_nosym,
                    self._indices,
                    self._times,
                    self._freq_band,
                    "TDE | Method II",
                )
            )
        if self._tde_iii_nosym is not None:
            results.append(
                ResultsTDE(
                    self._tde_iii_nosym,
                    self._indices,
                    self._times,
                    self._freq_band,
                    "TDE | Method III",
                )
            )
        if self._tde_iv_nosym is not None:
            results.append(
                ResultsTDE(
                    self._tde_iv_nosym,
                    self._indices,
                    self._times,
                    self._freq_band,
                    "TDE | Method IV",
                )
            )

        if self._tde_i_antisym is not None:
            results.append(
                ResultsTDE(
                    self._tde_i_antisym,
                    self._indices,
                    self._times,
                    self._freq_band,
                    "TDE (antisymmetrised) | Method I",
                )
            )
        if self._tde_ii_antisym is not None:
            results.append(
                ResultsTDE(
                    self._tde_ii_antisym,
                    self._indices,
                    self._times,
                    self._freq_band,
                    "TDE (antisymmetrised) | Method II",
                )
            )
        if self._tde_iii_antisym is not None:
            results.append(
                ResultsTDE(
                    self._tde_iii_antisym,
                    self._indices,
                    self._times,
                    self._freq_band,
                    "TDE (antisymmetrised) | Method III",
                )
            )
        if self._tde_iv_antisym is not None:
            results.append(
                ResultsTDE(
                    self._tde_iv_antisym,
                    self._indices,
                    self._times,
                    self._freq_band,
                    "TDE (antisymmetrised) | Method IV",
                )
            )

        self._results = tuple(results)

    @property
    def results(self) -> ResultsTDE | tuple[ResultsTDE]:
        """Return the results.

        Returns
        -------
        results : ~pybispectra.utils.ResultsTDE | tuple of ~pybispectra.utils.ResultsTDE
            The results of the TDE computation returned as a single results
            object (if only one TDE variant was computed) or a tuple of results
            objects.
        """  # noqa: E501
        if len(self._results) == 1:
            return deepcopy(self._results[0])
        return deepcopy(self._results)


@njit
def _compute_bispectrum_tde(
    data: np.ndarray,
    hankel_freq_mask: np.ndarray,
    kmn: tuple[list[int]],
    precision: type,
) -> np.ndarray:  # pragma: no cover
    """Compute the bispectrum for a single connection for use in TDE.

    Parameters
    ----------
    data : numpy.ndarray, shape of [epochs, 2, frequencies]
        Fourier coefficients, where the second dimension contains the data for
        the seed and target channel of a single connection, respectively.
        Contains coefficients for the zero frequency, the positive frequencies,
        and the negative frequencies, respectively.

    hankel_freq_mask : numpy.ndarray, shape of [frequencies, frequencies]
        Hankel matrix to use as a frequency mask for the frequencies in channel
        n of ``data``, where ``fs`` is the zero and positive frequencies.
        Can be generated with ``scipy.linalg.hankel(c=numpy.arange(0, fs),
        r=(numpy.arange(fs-1 : fs*2))``.

    kmn : tuple of list of int, shape of [x, 3]
        Tuple of variable length (x) of lists, where each list contains the k,
        m, and n channel indices in ``data``, respectively, to compute the
        bispectrum for.

    precision : type
        Precision to use for the computation. Either ``numpy.complex64``
        (single) or ``numpy.complex128`` (double).

    Returns
    -------
    results : numpy.ndarray, shape of [x, epochs, frequencies, frequencies]
        Complex-valued array containing the bispectrum of a single connection,
        where the first dimension corresponds to the different channel indices
        given in ``kmn``.

    Notes
    -----
    Averaging across epochs is not performed here as ``numpy.mean`` of
    complex numbers is not supported when compiling using Numba.

    No checks on the input data are performed for speed.
    """
    n_unique_freqs = hankel_freq_mask.shape[0]
    results = np.full(
        (len(kmn), data.shape[0], n_unique_freqs, n_unique_freqs),
        fill_value=np.nan,
        dtype=precision,
    )

    for kmn_i, (k, m, n) in enumerate(kmn):
        for epoch_i, epoch_data in enumerate(data):
            # No arrays as indices in Numba, so loop over to pass int indices
            hankel_n = np.empty_like(hankel_freq_mask, dtype=precision)
            for row_i in range(n_unique_freqs):
                for col_i in range(n_unique_freqs):
                    hankel_n[row_i, col_i] = epoch_data[
                        n, hankel_freq_mask[row_i, col_i]
                    ]

            results[kmn_i, epoch_i] = np.multiply(
                epoch_data[k, :n_unique_freqs],
                np.multiply(
                    epoch_data[m, :n_unique_freqs],
                    np.conjugate(hankel_n),
                ),
            )

    return results


def _compute_tde_i(
    B_xyx: np.ndarray, B_xxx: np.ndarray, freq_mask: np.ndarray
) -> np.ndarray:
    """Compute TDE from bispectra with method I for a single connection.

    Parameters
    ----------
    B_xyx : numpy.ndarray, shape of [frequencies, frequencies]
        Bispectrum for channel combination ``xyx``.

    B_xxx : numpy.ndarray, shape of [frequencies, frequencies]
        Bispectrum for channel combination ``xxx``.

    freq_mask : numpy.ndarray, shape of [frequencies]
        Indices mask for the frequencies to use.

    Returns
    -------
    tde : numpy.ndarray, shape of [times]
        Time delay estimates.

    Notes
    -----
    No checks on the input data are performed for speed.
    """
    phi = np.angle(B_xyx) - np.angle(B_xxx)
    I = np.exp(1j * phi)

    return _compute_tde_from_I(I, freq_mask)


def _compute_tde_ii(
    B_xyx: np.ndarray,
    B_xxx: np.ndarray,
    B_yyy: np.ndarray,
    freq_mask: np.ndarray,
) -> np.ndarray:
    """Compute TDE from bispectra with method II for a single connection.

    Parameters
    ----------
    B_xyx : numpy.ndarray, shape of [frequencies, frequencies]
        Bispectrum for channel combination ``xyx``.

    B_xxx : numpy.ndarray, shape of [frequencies, frequencies]
        Bispectrum for channel combination ``xxx``.

    B_yyy : numpy.ndarray, shape of [frequencies, frequencies]
        Bispectrum for channel combination ``yyy``.

    freq_mask : numpy.ndarray, shape of [frequencies]
        Indices mask for the frequencies to use.

    Returns
    -------
    tde : numpy.ndarray, shape of [times]
        Time delay estimates.

    Notes
    -----
    No checks on the input data are performed for speed.
    """
    phi_prime = np.angle(B_xyx) - 0.5 * (np.angle(B_xxx) + np.angle(B_yyy))
    I = np.exp(1j * phi_prime)

    return _compute_tde_from_I(I, freq_mask)


def _compute_tde_iii(
    B_xyx: np.ndarray, B_xxx: np.ndarray, freq_mask: np.ndarray
) -> np.ndarray:
    """Compute TDE from bispectra with method III for a single connection.

    Parameters
    ----------
    B_xyx : numpy.ndarray, shape of [frequencies, frequencies]
        Bispectrum for channel combination ``xyx``.

    B_xxx : numpy.ndarray, shape of [frequencies, frequencies]
        Bispectrum for channel combination ``xxx``.

    freq_mask : numpy.ndarray, shape of [frequencies]
        Indices mask for the frequencies to use.

    Returns
    -------
    tde : numpy.ndarray, shape of [times]
        Time delay estimates.

    Notes
    -----
    No checks on the input data are performed for speed.
    """
    I = np.divide(B_xyx, B_xxx)

    return _compute_tde_from_I(I, freq_mask)


def _compute_tde_iv(
    B_xyx: np.ndarray,
    B_xxx: np.ndarray,
    B_yyy: np.ndarray,
    freq_mask: np.ndarray,
) -> np.ndarray:
    """Compute TDE from bispectra with method IV for a single connection.

    Parameters
    ----------
    B_xyx : numpy.ndarray, shape of [frequencies, frequencies]
        Bispectrum for channel combination ``xyx``.

    B_xxx : numpy.ndarray, shape of [frequencies, frequencies]
        Bispectrum for channel combination ``xxx``.

    B_yyy : numpy.ndarray, shape of [frequencies, frequencies]
        Bispectrum for channel combination ``yyy``.

    freq_mask : numpy.ndarray, shape of [frequencies]
        Indices mask for the frequencies to use.

    Returns
    -------
    tde : numpy.ndarray, shape of [times]
        Time delay estimates.

    Notes
    -----
    No checks on the input data are performed for speed.
    """
    phi_prime = np.angle(B_xyx) - 0.5 * (np.angle(B_xxx) + np.angle(B_yyy))
    I = np.divide(
        np.multiply(np.abs(B_xyx), np.exp(1j * phi_prime)),
        np.sqrt(np.multiply(np.abs(B_xxx), np.abs(B_yyy))),
    )

    return _compute_tde_from_I(I, freq_mask)


def _compute_tde_from_I(I: np.ndarray, freq_mask: np.ndarray) -> np.ndarray:
    """Compute TDE from the matrix I for a single connection."""
    if np.any(freq_mask == 0):
        I = freq_mask[:, np.newaxis] * (freq_mask * I)
    I = np.concatenate(
        (I, np.zeros((I.shape[0], I.shape[1] - 1), dtype=_precision.complex)),
        axis=1,
    )
    I = np.nansum(I, axis=0)

    return np.abs(np.fft.fftshift(np.fft.ifft(I))).astype(_precision.real)<|MERGE_RESOLUTION|>--- conflicted
+++ resolved
@@ -567,13 +567,6 @@
 
     def _compute_times(self) -> None:
         """Compute timepoints (in ms) in the results."""
-<<<<<<< HEAD
-        epoch_dur = 0.5 * ((self.freqs.shape[0] - 1) / self.sampling_freq)
-        self._times = (
-            np.linspace(-epoch_dur, epoch_dur, self._n_freqs, dtype=np.float32)
-            * 1000
-        )  # use float32 to minimise rounding errors
-=======
         epoch_dur = (self._n_unique_freqs - 1) / self.sampling_freq
         self._times = (
             np.linspace(
@@ -584,7 +577,6 @@
             )
             * 1000
         ).astype(dtype=_precision.real)
->>>>>>> 54a192a8
 
     def _store_results(self) -> None:
         """Store computed results in objects."""
