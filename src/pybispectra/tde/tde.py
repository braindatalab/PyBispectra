"""Tools for handling TDE analysis."""

from copy import deepcopy
from typing import Callable

import numpy as np
from pqdm.processes import pqdm
from numba import njit
from scipy.linalg import hankel

from pybispectra.utils import ResultsTDE
from pybispectra.utils._defaults import _precision
from pybispectra.utils._process import _ProcessBispectrum


class TDE(_ProcessBispectrum):
    """Class for computing time delay estimation (TDE) using the bispectrum.

    Parameters
    ----------
    data : ~numpy.ndarray, shape of [epochs, channels, frequencies]
        Fourier coefficients. Must contain a coefficient for the zero
        frequency. Coefficients should be computed with the number of points
        equal to twice the number of timepoints in each epoch of the original
        data plus one (i.e. ``n_points=2 * n_times + 1`` in
        :func:`pybispectra.utils.compute_fft`).

    freqs : ~numpy.ndarray, shape of [frequencies]
        Frequencies (in Hz) in :attr:`data`.

    sampling_freq : int | float
        Sampling frequency (in Hz) of the data from which :attr:`data` was
        derived.

    verbose : bool (default True)
        Whether or not to report the progress of the processing.

    Methods
    -------
    compute :
        Compute TDE, averaged over epochs.

    copy :
        Return a copy of the object.

    Attributes
    ----------
    results : tuple of ~pybispectra.utils.ResultsTDE
        TDE results for each of the computed metrics.

    data : ~numpy.ndarray, shape of [epochs, channels, frequencies]
        Fourier coefficients, with negative frequencies appended.

    freqs : ~numpy.ndarray, shape of [frequencies]
        Frequencies (in Hz) in :attr:`data`, with negative frequencies
        appended.

    sampling_freq : int | float
        Sampling frequency (in Hz) of the data from which :attr:`data` was
        derived.

    verbose : bool
        Whether or not to report the progress of the processing.

    Notes
    -----
    TDE with the bispectrum requires the Fourier coefficients of the negative
    frequencies of the original signals, however since these are expected to be
    real-valued, they can be inferred from the positive frequencies.
    Accordingly, only the coefficients corresponding to the zero and positive
    frequencies should be passed to :attr:`data`.

    It is recommended to compute the Fourier coefficients with ``n_points=2 *
    n_times + 1``. Using a smaller number of points than this will reduce the
    time range in which a delay estimate can be generated below that of the
    length of the epochs. Furthermore, a larger number of points than this will
    only artificially increase the time range in which a delay estimate can be
    generated beyond the length of the epochs.
    """

    _data: np.ndarray = None

    _freq_masks: np.ndarray = None
    _freq_bands: tuple[tuple[float]] = None

    _times: np.ndarray = None

    _return_nosym: bool = False
    _return_antisym: bool = False
    _return_method_i: bool = False
    _return_method_ii: bool = False
    _return_method_iii: bool = False
    _return_method_iv: bool = False

    _bispectrum: np.ndarray = None

    _tde_i_nosym: np.ndarray = None
    _tde_i_antisym: np.ndarray = None
    _tde_ii_nosym: np.ndarray = None
    _tde_ii_antisym: np.ndarray = None
    _tde_iii_nosym: np.ndarray = None
    _tde_iii_antisym: np.ndarray = None
    _tde_iv_nosym: np.ndarray = None
    _tde_iv_antisym: np.ndarray = None

    _kmn: dict = {
        "xxx": (0, 0, 0),
        "yyy": (1, 1, 1),
        "xyx": (0, 1, 0),
        "xxy": (0, 1, 0),  # (0, 0, 1)
        "yxx": (1, 0, 0),
    }
    _xyz: dict = None

    def __init__(
        self,
        data: np.ndarray,
        freqs: np.ndarray,
        sampling_freq: int | float,
        verbose: bool = True,
    ) -> None:  # noqa: D107
        super().__init__(data, freqs, sampling_freq, verbose)
        self._sort_fft_coeffs()

    def _sort_fft_coeffs(self) -> None:
        """Check the freqs. are appropriate and add the negative freqs."""
        if self.freqs[0] != 0.0:
            raise ValueError("The first entry of `freqs` must be 0.")

        self.data = np.concatenate(
            (self.data, np.conjugate(self.data[..., 1:][..., ::-1])), axis=2
        )
        self.freqs = np.concatenate(
            (self.freqs, -self.freqs[1:][::-1]), axis=0
        )

        self._n_unique_freqs = np.unique(np.abs(self.freqs)).shape[0]

    def compute(
        self,
        indices: tuple[tuple[int]] | None = None,
        fmin: float | tuple[float] = 0.0,
        fmax: float | tuple[float] = np.inf,
        antisym: bool | tuple[bool] = False,
        method: int | tuple[int] = 1,
        n_jobs: int = 1,
    ) -> None:
        r"""Compute TDE, averaged over epochs.

        Parameters
        ----------
        indices : tuple of tuple of int, length of 2 | None (default None)
            Indices of the seed and target channels, respectively, to compute
            TDE between. If :obj:`None`, coupling between all channels is
            computed.

        fmin : float | tuple of float (default ``0.0``)
            The low frequency of interest (in Hz) to compute time delays for.
            If a tuple of float, specifies the low frequencies for each
            frequency band of interest (must have the same length as `fmax`).

        fmax : float | tuple of float (default np.inf)
            The high frequency of interest (in Hz) to compute time delays for.
            If a tuple of float, specifies the high frequencies for each
            frequency band of interest (must have the same length as `fmin`).

        antisym : bool | tuple of bool (default False)
            Whether to antisymmetrise the PAC results. If a tuple of bool, both
            forms of PAC are computed in turn.

        method : int | tuple of int (default ``1``)
            The method to use to compute TDE :footcite:`Nikias1988`. Can
            include ``[1, 2, 3, 4]``.

        n_jobs : int (default ``1``)
            The number of jobs to run in parallel. If ``-1``, all available
            CPUs are used.

        Notes
        -----
        TDE can be computed from the bispectrum, :math:`\textbf{B}`, of signals
        :math:`\textbf{x}` and :math:`\textbf{y}` of the seeds and targets,
        respectively, which has the general form

        :math:`\textbf{B}_{kmn}(f_1,f_2)=<\textbf{k}(f_1)\textbf{m}(f_2)
        \textbf{n}^*(f_2+f_1)>` ,

        where :math:`kmn` is a combination of signals with Fourier coefficients
        :math:`\textbf{k}`, :math:`\textbf{m}`, and :math:`\textbf{n}`,
        respectively; :math:`f_1` and :math:`f_2` correspond to a lower and
        higher frequency, respectively; and :math:`<>` represents the average
        value over epochs. When computing TDE, information from
        :math:`\textbf{n}` is taken not only from the positive frequencies, but
        also the negative frequencies.

        Four methods exist for computing TDE based on the bispectrum
        :footcite:`Nikias1988`. The fundamental equation is as follows

        :math:`\textrm{TDE}_{xy}(\tau)=\int_{-\pi}^{+\pi}\int_{-\pi}^{+\pi}
        \textbf{I}(\textbf{x}_{f_1},\textbf{y}_{f_2})e^{-if_1\tau}df_1df_2` ,

        where :math:`\textbf{I}` varies depending on the method; and
        :math:`\tau` is a given time delay. Phase information of the signals is
        extracted from the bispectrum in two variants used by the different
        methods:

        :math:`\boldsymbol{\phi}(\textbf{x}_{f_1},\textbf{y}_{f_2})=
        \boldsymbol{\varphi}_{\textbf{B}_{xyx}} (f_1,f_2)-\boldsymbol{
        \varphi}_{\textbf{B}_{xxx}}(f_1,f_2)` ;

        :math:`\boldsymbol{\phi}'(\textbf{x}_{f_1},\textbf{y}_{f_2})=
        \boldsymbol{\varphi}_{\textbf{B}_{xyx}}(f_1,f_2)-\frac{1}{2}(
        \boldsymbol{\varphi}_{\textbf{B}_{xxx}}(f_1,f_2) + \boldsymbol{
        \varphi}_{\textbf{B}_{yyy}}(f_1,f_2))` .

        **Method I**:
        :math:`\textbf{I}(\textbf{x}_{f_1},\textbf{y}_{f_2})=e^{i\boldsymbol{
        \phi}(\textbf{x}_{f_1},\textbf{y}_{f_2})}`

        **Method II**:
        :math:`\textbf{I}(\textbf{x}_{f_1},\textbf{y}_{f_2})=e^{i\boldsymbol{
        \phi}'(\textbf{x}_{f_1},\textbf{y}_{f_2})}`

        **Method III**:
        :math:`\textbf{I}(\textbf{x}_{f_1},\textbf{y}_{f_2})=\Large \frac{
        \textbf{B}_{xyx}(f_1,f_2)}{\textbf{B}_{xxx}(f_1,f_2)}`

        **Method IV**:
        :math:`\textbf{I}(\textbf{x}_{f_1},\textbf{y}_{f_2})=\Large \frac{
        |\textbf{B}_{xyx}(f_1,f_2)|e^{i\boldsymbol{\phi}'(\textbf{x}_{f_1},
        \textbf{y}_{f_2})}}{\sqrt{|\textbf{B}_{xxx}(f_1,f_2)||\textbf{B}_{yyy}
        (f_1,f_2)|}}`

        where :math:`\boldsymbol{\varphi}_{\textbf{B}}` is the phase of the
        bispectrum. All four methods aim to capture the phase difference
        between :math:`\textbf{x}` and :math:`\textbf{y}`. Method I involves
        the extraction of phase spectrum periodicity and monotony, with method
        III involving an additional amplitude weighting from the bispectrum of
        :math:`\textbf{x}`. Method II instead relies on a combination of phase
        spectra of the different frequency components, with method IV
        containing an additional amplitude weighting from the bispectrum of
        :math:`\textbf{x}` and :math:`\textbf{y}`. No single method is superior
        to another.

        Antisymmetrisation of the bispectrum is implemented as the replacement
        of :math:`\textbf{B}_{xyx}` with :math:`(\textbf{B}_{xxy} -
        \textbf{B}_{yxx})` in the above equations :footcite:`JurharInPrep`.

        If the seed and target for a given connection is the same channel, an
        error is raised.

        References
        ----------
        .. footbibliography::
        """
        super()._reset_attrs()

        self._sort_freq_bands(fmin, fmax)
        self._sort_metrics(antisym, method)
        self._sort_indices(indices)
        self._sort_parallelisation(n_jobs)

        if self.verbose:
            print("Computing TDE...\n")

        self._compute_bispectrum()
        self._compute_tde()
        self._store_results()

        self._reset_attrs()

        if self.verbose:
            print("    ... TDE computation finished\n")

    def _reset_attrs(self) -> None:
        """Reset attrs. of the object to prevent interference."""
        self._freq_bands = None
        self._freq_masks = None

        self._return_nosym = False
        self._return_antisym = False
        self._return_method_i = False
        self._return_method_ii = False
        self._return_method_iii = False
        self._return_method_iv = False

        self._bispectrum = None

        self._tde_i_nosym = None
        self._tde_i_antisym = None
        self._tde_ii_nosym = None
        self._tde_ii_antisym = None
        self._tde_iii_nosym = None
        self._tde_iii_antisym = None
        self._tde_iv_nosym = None
        self._tde_iv_antisym = None

        self._xyz = None

    def _sort_freq_bands(
        self, fmin: float | tuple[float], fmax: float | tuple[float]
    ) -> None:
        """Sort inputs for the frequency bounds."""
        if not isinstance(fmin, (float, tuple)):
            raise TypeError("`fmin` must be a float or tuple of floats.")
        if not isinstance(fmax, (float, tuple)):
            raise TypeError("`fmax` must be a float or tuple of floats.")

        if isinstance(fmin, float):
            fmin = (fmin,)
        if isinstance(fmax, float):
            fmax = (fmax,)

        if len(fmin) != len(fmax):
            raise ValueError("`fmin` and `fmax` must have the same length.")
        if any(freq < 0 for freq in fmin):
            raise ValueError("Entries of `fmin` must be >= 0.")
        if any(
            freq > self.sampling_freq / 2 for freq in fmax if freq != np.inf
        ):
            raise ValueError(
                "Entries of `fmax` must be <= the Nyquist frequency."
            )
        if any(
            this_fmin > this_fmax for this_fmin, this_fmax in zip(fmin, fmax)
        ):
            raise ValueError(
                "At least one entry of `fmin` is > the corresponding entry of "
                "`fmax`."
            )

        freq_masks = []
        freq_bands = []
        for this_fmin, this_fmax in zip(fmin, fmax):
            freq_mask = np.zeros((self._n_unique_freqs,), dtype=np.int32)
            freq_mask[
                np.nonzero(
                    (self.freqs >= this_fmin) & (self.freqs <= this_fmax)
                )
            ] = 1
            if np.all(freq_mask == 0):
                raise ValueError(
                    "No frequencies are present in the data for the range "
                    f"({this_fmin}, {this_fmax})."
                )
            freq_masks.append(freq_mask)
            freq_bands.append((this_fmin, this_fmax))

<<<<<<< HEAD
        self._freq_masks = np.array(freq_masks)
        self._freq_bands = tuple(freq_bands)
=======
            self._freq_mask = np.clip(freq_mask + np.flip(freq_mask), 0, 1)

        self._freq_band = (
            self.freqs[np.nonzero(self._freq_mask)][0],
            self.freqs[np.nonzero(self._freq_mask)][-1],
        )
>>>>>>> cfa373d3

    def _sort_metrics(
        self, antisym: bool | tuple[bool], method: int | tuple[int]
    ) -> None:
        """Sort inputs for the form of results being requested."""
        if not isinstance(antisym, (bool, tuple)):
            raise TypeError("`antisym` must be a bool or tuple of bools.")
        if not isinstance(method, (int, tuple)):
            raise TypeError("`method` must be an int or tuple of ints.")

        if isinstance(antisym, bool):
            antisym = (antisym,)
        if isinstance(method, int):
            method = (method,)

        if any(not isinstance(entry, bool) for entry in antisym):
            raise TypeError("Entries of `antisym` must be bools.")
        supported_meth = [1, 2, 3, 4]
        if any(entry not in supported_meth for entry in method):
            raise ValueError("The value of `method` is not recognised.")

        if False in antisym:
            self._return_nosym = True
        if True in antisym:
            self._return_antisym = True

        if 1 in method:
            self._return_method_i = True
        if 2 in method:
            self._return_method_ii = True
        if 3 in method:
            self._return_method_iii = True
        if 4 in method:
            self._return_method_iv = True

    def _sort_indices(self, indices: tuple[tuple[int]] | None) -> None:
        """Sort seed-target indices inputs."""
        indices = deepcopy(indices)
        if indices is None:
            indices = tuple(
                map(
                    tuple,
                    np.array(np.triu_indices(self._n_chans, 1)).tolist(),
                )
            )
        if not isinstance(indices, tuple):
            raise TypeError("`indices` must be a tuple.")
        if len(indices) != 2:
            raise ValueError("`indices` must have length of 2.")
        self._indices = deepcopy(indices)

        seeds = indices[0]
        targets = indices[1]
        for group_idcs in (seeds, targets):
            if not isinstance(group_idcs, tuple):
                raise TypeError("Entries of `indices` must be tuples.")
            if any(not isinstance(idx, int) for idx in group_idcs):
                raise TypeError(
                    "Entries for seeds and targets in `indices` must be ints."
                )
            if any(idx < 0 or idx >= self._n_chans for idx in group_idcs):
                raise ValueError(
                    "`indices` contains indices for channels not present in "
                    "the data."
                )
        if len(seeds) != len(targets):
            raise ValueError("Entries of `indices` must have equal length.")
        if any(seed == target for seed, target in zip(indices[0], indices[1])):
            raise ValueError(
                "Seeds and targets in `indices` must not be the same channel "
                "for any connection."
            )
        self._seeds = seeds
        self._targets = targets

        self._n_cons = len(seeds)

    def _compute_bispectrum(self) -> None:
        """Compute bispectrum between f1s and f2s of seeds and targets."""
        if self.verbose:
            print("    Computing bispectrum...")

        self._xyz = deepcopy(self._kmn)
        if not self._return_method_ii and not self._return_method_iv:
            del self._xyz["yyy"]
        if not self._return_nosym:
            del self._xyz["xyx"]
        if not self._return_antisym:
            del self._xyz["xxy"]
            del self._xyz["yxx"]

        hankel_freq_mask = hankel(
            np.arange(self._n_unique_freqs),
            np.arange(self._n_unique_freqs - 1, 2 * self._n_unique_freqs - 1),
        )

        args = [
            {
                "data": self.data[:, (seed, target)],
                "hankel_freq_mask": hankel_freq_mask,
                "kmn": np.array(list(self._xyz.values())),
                "precision": _precision.complex,
            }
            for seed, target in zip(self._seeds, self._targets)
        ]
        try:
            self._bispectrum = np.array(
                pqdm(
                    args,
                    _compute_bispectrum_tde,
                    self._n_jobs,
                    argument_type="kwargs",
                    desc="Processing connections...",
                    disable=not self.verbose,
                    exception_behaviour="immediate",
                ),
                dtype=_precision.complex,
            ).transpose(1, 0, 2, 3)
        except MemoryError as error:  # pragma: no cover
            raise MemoryError(
                "Memory allocation for the bispectrum computation failed. "
                "Try reducing the sampling frequency of the data, or "
                "reduce the precision of the computation with "
                "`pybispectra.set_precision('single')`."
            ) from error

        if self.verbose:
            print("        ... Bispectrum computation finished\n")

    def _compute_tde(self) -> None:
        """Compute TDE results from bispectra."""
        if self.verbose:
            print("    Computing TDE...")

        if self._return_nosym:
            self._compute_tde_nosym()

        if self._return_antisym:
            self._compute_tde_antisym()

        self._compute_times()

        if self.verbose:
            print("        ... TDE computation finished\n")

    def _compute_tde_nosym(self) -> None:
        """Compute unsymmetrised TDE."""
        B_xxx = self._bispectrum[list(self._xyz.keys()).index("xxx")]

        if self._return_method_ii or self._return_method_iv:
            B_yyy = self._bispectrum[list(self._xyz.keys()).index("yyy")]

        B_xyx = self._bispectrum[list(self._xyz.keys()).index("xyx")]

        if self._return_method_i:
            self._tde_i_nosym = self._compute_tde_form_parallel(
                _compute_tde_i, {"B_xyx": B_xyx, "B_xxx": B_xxx}
            )
        if self._return_method_ii:
            self._tde_ii_nosym = self._compute_tde_form_parallel(
                _compute_tde_ii,
                {"B_xyx": B_xyx, "B_xxx": B_xxx, "B_yyy": B_yyy},
            )
        if self._return_method_iii:
            self._tde_iii_nosym = self._compute_tde_form_parallel(
                _compute_tde_iii, {"B_xyx": B_xyx, "B_xxx": B_xxx}
            )
        if self._return_method_iv:
            self._tde_iv_nosym = self._compute_tde_form_parallel(
                _compute_tde_iv,
                {"B_xyx": B_xyx, "B_xxx": B_xxx, "B_yyy": B_yyy},
            )

    def _compute_tde_antisym(self) -> None:
        """Compute antisymmetrised TDE."""
        B_xxx = self._bispectrum[list(self._xyz.keys()).index("xxx")]

        if self._return_method_ii or self._return_method_iv:
            B_yyy = self._bispectrum[list(self._xyz.keys()).index("yyy")]

        B_xyx = (
            self._bispectrum[list(self._xyz.keys()).index("xxy")]
            - self._bispectrum[list(self._xyz.keys()).index("yxx")]
        )

        if self._return_method_i:
            self._tde_i_antisym = self._compute_tde_form_parallel(
                _compute_tde_i, {"B_xyx": B_xyx, "B_xxx": B_xxx}
            )
        if self._return_method_ii:
            self._tde_ii_antisym = self._compute_tde_form_parallel(
                _compute_tde_ii,
                {"B_xyx": B_xyx, "B_xxx": B_xxx, "B_yyy": B_yyy},
            )
        if self._return_method_iii:
            self._tde_iii_antisym = self._compute_tde_form_parallel(
                _compute_tde_iii, {"B_xyx": B_xyx, "B_xxx": B_xxx}
            )
        if self._return_method_iv:
            self._tde_iv_antisym = self._compute_tde_form_parallel(
                _compute_tde_iv,
                {"B_xyx": B_xyx, "B_xxx": B_xxx, "B_yyy": B_yyy},
            )

    def _compute_tde_form_parallel(
        self, func: Callable, kwargs: dict
    ) -> np.ndarray:
        """Compute TDE in parallel across connections for a single form.

        Parameters
        ----------
        func : Callable
            TDE computation function to parallelise.

        kwargs : dict
            Arguments to pass to ``func``.

        Returns
        -------
        tde : numpy.ndarray of float, shape of [connections, times]
            Time delay estimates.
        """
        assert isinstance(kwargs, dict), (
            "PyBispectra Internal Error: `kwargs` passed to `pqdm` must be a "
            "dict. Please contact the PyBispectra developers."
        )

        con_kwargs = []
        for con_i in range(self._n_cons):
            con_kwargs.append(
                {key: value[con_i] for key, value in kwargs.items()}
            )
            con_kwargs[con_i]["freq_masks"] = self._freq_masks

        return np.array(
            pqdm(
                con_kwargs,
                func,
                self._n_jobs,
                argument_type="kwargs",
                desc="Processing connections...",
                disable=not self.verbose,
            ),
            dtype=_precision.real,
        )

    def _compute_times(self) -> None:
        """Compute timepoints (in ms) in the results."""
        epoch_dur = (self._n_unique_freqs - 1) / self.sampling_freq
        self._times = (
            np.linspace(
                -epoch_dur,
                epoch_dur,
                2 * self._n_unique_freqs - 1,
                dtype=np.float32,
            )
            * 1000
        ).astype(dtype=_precision.real)

    def _store_results(self) -> None:
        """Store computed results in objects."""
        results = []

        if self._tde_i_nosym is not None:
            results.append(
                ResultsTDE(
                    self._tde_i_nosym,
                    self._indices,
                    self._times,
                    self._freq_bands,
                    "TDE | Method I",
                )
            )
        if self._tde_ii_nosym is not None:
            results.append(
                ResultsTDE(
                    self._tde_ii_nosym,
                    self._indices,
                    self._times,
                    self._freq_bands,
                    "TDE | Method II",
                )
            )
        if self._tde_iii_nosym is not None:
            results.append(
                ResultsTDE(
                    self._tde_iii_nosym,
                    self._indices,
                    self._times,
                    self._freq_bands,
                    "TDE | Method III",
                )
            )
        if self._tde_iv_nosym is not None:
            results.append(
                ResultsTDE(
                    self._tde_iv_nosym,
                    self._indices,
                    self._times,
                    self._freq_bands,
                    "TDE | Method IV",
                )
            )

        if self._tde_i_antisym is not None:
            results.append(
                ResultsTDE(
                    self._tde_i_antisym,
                    self._indices,
                    self._times,
                    self._freq_bands,
                    "TDE (antisymmetrised) | Method I",
                )
            )
        if self._tde_ii_antisym is not None:
            results.append(
                ResultsTDE(
                    self._tde_ii_antisym,
                    self._indices,
                    self._times,
                    self._freq_bands,
                    "TDE (antisymmetrised) | Method II",
                )
            )
        if self._tde_iii_antisym is not None:
            results.append(
                ResultsTDE(
                    self._tde_iii_antisym,
                    self._indices,
                    self._times,
                    self._freq_bands,
                    "TDE (antisymmetrised) | Method III",
                )
            )
        if self._tde_iv_antisym is not None:
            results.append(
                ResultsTDE(
                    self._tde_iv_antisym,
                    self._indices,
                    self._times,
                    self._freq_bands,
                    "TDE (antisymmetrised) | Method IV",
                )
            )

        self._results = tuple(results)

    @property
    def results(self) -> ResultsTDE | tuple[ResultsTDE]:
        """Return the results.

        Returns
        -------
        results : ~pybispectra.utils.ResultsTDE | tuple of ~pybispectra.utils.ResultsTDE
            The results of the TDE computation returned as a single results
            object (if only one TDE variant was computed) or a tuple of results
            objects.
        """  # noqa: E501
        if len(self._results) == 1:
            return deepcopy(self._results[0])
        return deepcopy(self._results)


@njit
def _compute_bispectrum_tde(
    data: np.ndarray,
    hankel_freq_mask: np.ndarray,
    kmn: np.ndarray,
    precision: type,
) -> np.ndarray:  # pragma: no cover
    """Compute the bispectrum for a single connection for use in TDE.

    Parameters
    ----------
    data : numpy.ndarray, shape of [epochs, 2, frequencies]
        Fourier coefficients, where the second dimension contains the data for
        the seed and target channel of a single connection, respectively.
        Contains coefficients for the zero frequency, the positive frequencies,
        and the negative frequencies, respectively.

    hankel_freq_mask : numpy.ndarray, shape of [frequencies, frequencies]
        Hankel matrix to use as a frequency mask for the frequencies in channel
        n of ``data``, where ``fs`` is the zero and positive frequencies.
        Can be generated with ``scipy.linalg.hankel(c=numpy.arange(0, fs),
        r=(numpy.arange(fs-1 : fs*2))``.

    kmn : numpy.ndarray of int, shape of [x, 3]
        Array of variable length (x) of arrays, where each sub-array contains
        the k, m, and n channel indices in ``data``, respectively, to compute
        the bispectrum for.

    precision : type
        Precision to use for the computation. Either ``numpy.complex64``
        (single) or ``numpy.complex128`` (double).

    Returns
    -------
    results : numpy.ndarray, shape of [x, frequencies, frequencies]
        Complex-valued array containing the bispectrum of a single connection,
        where the first dimension corresponds to the different channel indices
        given in ``kmn``.

    Notes
    -----
    No checks on the input data are performed for speed.
    """
    n_unique_freqs = hankel_freq_mask.shape[0]
    results = np.zeros(
        (kmn.shape[0], n_unique_freqs, n_unique_freqs), dtype=precision
    )

<<<<<<< HEAD
    (k, m, n) = kmn
    for epoch_i, epoch_data in enumerate(data):
        # No arrays as indices in Numba, so loop over to pass int indices
        hankel_n = np.empty_like(hankel_freq_mask, dtype=precision)
        for row_i in range(n_unique_freqs):
            for col_i in range(n_unique_freqs):
                hankel_n[row_i, col_i] = epoch_data[
                    n, hankel_freq_mask[row_i, col_i]
                ]

        results[epoch_i] = np.multiply(
            np.transpose(np.expand_dims(epoch_data[k, :n_unique_freqs], 0)),
            np.multiply(
                epoch_data[m, :n_unique_freqs],
                np.conjugate(hankel_n),
            ),
        )
=======
    for kmn_i, (k, m, n) in enumerate(kmn):
        for epoch_data in data:
            # No arrays as indices in Numba, so loop over to pass int indices
            hankel_n = np.empty_like(hankel_freq_mask, dtype=precision)
            for row_i in range(n_unique_freqs):
                for col_i in range(n_unique_freqs):
                    hankel_n[row_i, col_i] = epoch_data[
                        n, hankel_freq_mask[row_i, col_i]
                    ]

            results[kmn_i] += np.multiply(
                epoch_data[k, :n_unique_freqs],
                np.multiply(
                    epoch_data[m, :n_unique_freqs], np.conjugate(hankel_n)
                ),
            )
>>>>>>> cfa373d3

    return np.divide(results, data.shape[0]).astype(precision)


def _compute_tde_i(
    B_xyx: np.ndarray, B_xxx: np.ndarray, freq_masks: np.ndarray
) -> np.ndarray:
    """Compute TDE from bispectra with method I for a single connection.

    Parameters
    ----------
    B_xyx : numpy.ndarray, shape of [frequencies, frequencies]
        Bispectrum for channel combination ``xyx``.

    B_xxx : numpy.ndarray, shape of [frequencies, frequencies]
        Bispectrum for channel combination ``xxx``.

    freq_masks : numpy.ndarray, shape of [frequency bands, frequencies]
        Indices masks for the frequencies to use in each frequency band.

    Returns
    -------
    tde : numpy.ndarray, shape of [frequency bands, times]
        Time delay estimates for each frequency band.

    Notes
    -----
    No checks on the input data are performed for speed.
    """
    phi = np.angle(B_xyx) - np.angle(B_xxx)
    I = np.exp(1j * phi)

    return _compute_tde_from_I(I, freq_masks)


def _compute_tde_ii(
    B_xyx: np.ndarray,
    B_xxx: np.ndarray,
    B_yyy: np.ndarray,
    freq_mask: np.ndarray,
) -> np.ndarray:
    """Compute TDE from bispectra with method II for a single connection.

    Parameters
    ----------
    B_xyx : numpy.ndarray, shape of [frequencies, frequencies]
        Bispectrum for channel combination ``xyx``.

    B_xxx : numpy.ndarray, shape of [frequencies, frequencies]
        Bispectrum for channel combination ``xxx``.

    B_yyy : numpy.ndarray, shape of [frequencies, frequencies]
        Bispectrum for channel combination ``yyy``.

    freq_masks : numpy.ndarray, shape of [frequency bands, frequencies]
        Indices masks for the frequencies to use in each frequency band.

    Returns
    -------
    tde : numpy.ndarray, shape of [frequency bands, times]
        Time delay estimates for each frequency band.

    Notes
    -----
    No checks on the input data are performed for speed.
    """
    phi_prime = np.angle(B_xyx) - 0.5 * (np.angle(B_xxx) + np.angle(B_yyy))
    I = np.exp(1j * phi_prime)

    return _compute_tde_from_I(I, freq_mask)


def _compute_tde_iii(
    B_xyx: np.ndarray, B_xxx: np.ndarray, freq_mask: np.ndarray
) -> np.ndarray:
    """Compute TDE from bispectra with method III for a single connection.

    Parameters
    ----------
    B_xyx : numpy.ndarray, shape of [frequencies, frequencies]
        Bispectrum for channel combination ``xyx``.

    B_xxx : numpy.ndarray, shape of [frequencies, frequencies]
        Bispectrum for channel combination ``xxx``.

    freq_masks : numpy.ndarray, shape of [frequency bands, frequencies]
        Indices masks for the frequencies to use in each frequency band.

    Returns
    -------
    tde : numpy.ndarray, shape of [frequency bands, times]
        Time delay estimates for each frequency band.

    Notes
    -----
    No checks on the input data are performed for speed.
    """
    I = np.divide(B_xyx, B_xxx)

    return _compute_tde_from_I(I, freq_mask)


def _compute_tde_iv(
    B_xyx: np.ndarray,
    B_xxx: np.ndarray,
    B_yyy: np.ndarray,
    freq_mask: np.ndarray,
) -> np.ndarray:
    """Compute TDE from bispectra with method IV for a single connection.

    Parameters
    ----------
    B_xyx : numpy.ndarray, shape of [frequencies, frequencies]
        Bispectrum for channel combination ``xyx``.

    B_xxx : numpy.ndarray, shape of [frequencies, frequencies]
        Bispectrum for channel combination ``xxx``.

    B_yyy : numpy.ndarray, shape of [frequencies, frequencies]
        Bispectrum for channel combination ``yyy``.

    freq_masks : numpy.ndarray, shape of [frequency bands, frequencies]
        Indices masks for the frequencies to use in each frequency band.

    Returns
    -------
    tde : numpy.ndarray, shape of [frequency bands, times]
        Time delay estimates for each frequency band.

    Notes
    -----
    No checks on the input data are performed for speed.
    """
    phi_prime = np.angle(B_xyx) - 0.5 * (np.angle(B_xxx) + np.angle(B_yyy))
    I = np.divide(
        np.multiply(np.abs(B_xyx), np.exp(1j * phi_prime)),
        np.sqrt(np.multiply(np.abs(B_xxx), np.abs(B_yyy))),
    )

    return _compute_tde_from_I(I, freq_mask)


def _compute_tde_from_I(I: np.ndarray, freq_masks: np.ndarray) -> np.ndarray:
    """Compute TDE from the matrix I for a single connection."""
<<<<<<< HEAD
    tde = []
    for freq_mask in freq_masks:
        fband_I = freq_mask[:, np.newaxis] * (freq_mask * I)
        fband_I = np.concatenate(
            (
                fband_I,
                np.zeros(
                    (I.shape[0], I.shape[1] - 1), dtype=_precision.complex
                ),
            ),
            axis=1,
        )
        fband_I = np.nansum(fband_I, axis=0)

        tde.append(
            np.abs(np.fft.fftshift(np.fft.ifft(fband_I))).astype(
                _precision.real
            )
        )
=======
    if np.any(freq_mask == 0):
        I = freq_mask[:, np.newaxis] * (freq_mask * I)
    I = np.nansum(I, axis=0)
    I = np.concatenate(
        (I, np.zeros((I.shape[0] - 1), dtype=_precision.complex)),
        axis=0,
    )
>>>>>>> cfa373d3

    return np.array(tde, dtype=_precision.real)<|MERGE_RESOLUTION|>--- conflicted
+++ resolved
@@ -343,20 +343,11 @@
                     "No frequencies are present in the data for the range "
                     f"({this_fmin}, {this_fmax})."
                 )
-            freq_masks.append(freq_mask)
+            freq_masks.append(np.clip(freq_mask + np.flip(freq_mask), 0, 1))
             freq_bands.append((this_fmin, this_fmax))
 
-<<<<<<< HEAD
         self._freq_masks = np.array(freq_masks)
         self._freq_bands = tuple(freq_bands)
-=======
-            self._freq_mask = np.clip(freq_mask + np.flip(freq_mask), 0, 1)
-
-        self._freq_band = (
-            self.freqs[np.nonzero(self._freq_mask)][0],
-            self.freqs[np.nonzero(self._freq_mask)][-1],
-        )
->>>>>>> cfa373d3
 
     def _sort_metrics(
         self, antisym: bool | tuple[bool], method: int | tuple[int]
@@ -768,25 +759,6 @@
         (kmn.shape[0], n_unique_freqs, n_unique_freqs), dtype=precision
     )
 
-<<<<<<< HEAD
-    (k, m, n) = kmn
-    for epoch_i, epoch_data in enumerate(data):
-        # No arrays as indices in Numba, so loop over to pass int indices
-        hankel_n = np.empty_like(hankel_freq_mask, dtype=precision)
-        for row_i in range(n_unique_freqs):
-            for col_i in range(n_unique_freqs):
-                hankel_n[row_i, col_i] = epoch_data[
-                    n, hankel_freq_mask[row_i, col_i]
-                ]
-
-        results[epoch_i] = np.multiply(
-            np.transpose(np.expand_dims(epoch_data[k, :n_unique_freqs], 0)),
-            np.multiply(
-                epoch_data[m, :n_unique_freqs],
-                np.conjugate(hankel_n),
-            ),
-        )
-=======
     for kmn_i, (k, m, n) in enumerate(kmn):
         for epoch_data in data:
             # No arrays as indices in Numba, so loop over to pass int indices
@@ -798,12 +770,13 @@
                     ]
 
             results[kmn_i] += np.multiply(
-                epoch_data[k, :n_unique_freqs],
+                np.transpose(
+                    np.expand_dims(epoch_data[k, :n_unique_freqs], 0)
+                ),
                 np.multiply(
                     epoch_data[m, :n_unique_freqs], np.conjugate(hankel_n)
                 ),
             )
->>>>>>> cfa373d3
 
     return np.divide(results, data.shape[0]).astype(precision)
 
@@ -948,10 +921,10 @@
 
 def _compute_tde_from_I(I: np.ndarray, freq_masks: np.ndarray) -> np.ndarray:
     """Compute TDE from the matrix I for a single connection."""
-<<<<<<< HEAD
     tde = []
     for freq_mask in freq_masks:
         fband_I = freq_mask[:, np.newaxis] * (freq_mask * I)
+        fband_I = np.nansum(fband_I, axis=0)
         fband_I = np.concatenate(
             (
                 fband_I,
@@ -961,21 +934,11 @@
             ),
             axis=1,
         )
-        fband_I = np.nansum(fband_I, axis=0)
 
         tde.append(
             np.abs(np.fft.fftshift(np.fft.ifft(fband_I))).astype(
                 _precision.real
             )
         )
-=======
-    if np.any(freq_mask == 0):
-        I = freq_mask[:, np.newaxis] * (freq_mask * I)
-    I = np.nansum(I, axis=0)
-    I = np.concatenate(
-        (I, np.zeros((I.shape[0] - 1), dtype=_precision.complex)),
-        axis=0,
-    )
->>>>>>> cfa373d3
 
     return np.array(tde, dtype=_precision.real)