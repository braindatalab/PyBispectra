--- conflicted
+++ resolved
@@ -168,11 +168,7 @@
     n_jobs: int = 1,
     verbose: bool = True,
 ) -> tuple[np.ndarray, np.ndarray] | tuple[np.ndarray, np.ndarray, np.ndarray]:
-<<<<<<< HEAD
-    """Compute the amplitude time-frequency representation (TFR) of data.
-=======
     """Compute the time-frequency representation (TFR) of data.
->>>>>>> 4f0350c2
 
     Parameters
     ----------
@@ -209,11 +205,7 @@
         :func:`mne.time_frequency.tfr_array_multitaper` for more information.
 
     output : ``"power"`` | ``"complex"`` (default ``"power"``)
-<<<<<<< HEAD
-        Type of output to return.
-=======
         Type of TFR output to return.
->>>>>>> 4f0350c2
 
         .. note::
             If ``output = "complex"`` and ``tfr_mode = "multitaper"``, returning weights
@@ -228,11 +220,7 @@
 
     Returns
     -------
-<<<<<<< HEAD
-    tfr : ~numpy.ndarray, shape of [epochs, channels, (tapers,) frequencies, times]
-=======
     tfr : ~numpy.ndarray, shape of [epochs, channels (, tapers), frequencies, times]
->>>>>>> 4f0350c2
         TFR power or complex coefficients of ``data``. The ``tapers`` dimension is only
         present if ``output = "complex"`` and ``tfr_mode = "multitaper"``.
 
